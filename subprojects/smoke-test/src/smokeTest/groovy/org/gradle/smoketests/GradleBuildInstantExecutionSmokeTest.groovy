/*
 * Copyright 2019 the original author or authors.
 *
 * Licensed under the Apache License, Version 2.0 (the "License");
 * you may not use this file except in compliance with the License.
 * You may obtain a copy of the License at
 *
 *      http://www.apache.org/licenses/LICENSE-2.0
 *
 * Unless required by applicable law or agreed to in writing, software
 * distributed under the License is distributed on an "AS IS" BASIS,
 * WITHOUT WARRANTIES OR CONDITIONS OF ANY KIND, either express or implied.
 * See the License for the specific language governing permissions and
 * limitations under the License.
 */

package org.gradle.smoketests

import org.gradle.api.JavaVersion
import org.gradle.api.specs.Spec
import org.gradle.integtests.fixtures.AvailableJavaHomes
import org.gradle.integtests.fixtures.DefaultTestExecutionResult
import org.gradle.integtests.fixtures.executer.GradleContextualExecuter
import org.gradle.integtests.fixtures.jvm.JvmInstallation
import org.gradle.test.fixtures.file.TestFile
import org.gradle.testkit.runner.BuildResult
import org.gradle.util.Requires
import org.gradle.util.TestPrecondition

import java.text.SimpleDateFormat


@Requires(value = TestPrecondition.JDK9_OR_LATER, adhoc = {
    GradleContextualExecuter.isNotInstant() && GradleBuildJvmSpec.isAvailable()
})
class GradleBuildInstantExecutionSmokeTest extends AbstractSmokeTest {

    def "can build gradle with instant execution enabled"() {

        given:
        new TestFile("build/gradleBuildCurrent").copyTo(testProjectDir.root)

        and:
        def buildJavaHome = AvailableJavaHomes.getAvailableJdks(new GradleBuildJvmSpec()).last().javaHome
        file("gradle.properties") << "\norg.gradle.java.home=${buildJavaHome}\n"

        and:
        def supportedTasks = [
            ":distributions:binZip",
            ":core:integTest", "--tests=NameValidationIntegrationTest"
        ]

        when:
        def result = instantRun(*supportedTasks)

        then:
        result.output.count("Calculating task graph as no instant execution cache is available") == 1

        when:
        run("clean")

        and:
        result = instantRun(*supportedTasks)

        then:
        result.output.count("Reusing instant execution cache") == 1

        and:
        file("build/distributions").allDescendants().count { it ==~ /gradle-.*-bin.zip/ } == 1
        new DefaultTestExecutionResult(file("subprojects/core"), "build", "", "", "integTest")
            .assertTestClassesExecuted("org.gradle.NameValidationIntegrationTest")
    }

    private BuildResult instantRun(String... tasks) {
        return run("-Dorg.gradle.unsafe.instant-execution=true", *tasks)
    }

    BuildResult run(String... tasks) {
        return runner(*(tasks + GRADLE_BUILD_TEST_ARGS)).build()
    }

    private static final String[] GRADLE_BUILD_TEST_ARGS = [
<<<<<<< HEAD
        "--dependency-verification=off" // TODO:instant-execution remove once handled
=======
        "-PbuildTimestamp=" + newTimestamp(),
        "--dependency-verification=off", // TODO:instant-execution remove once handled
        "-Dorg.gradle.unsafe.kotlin-eap=true" // TODO:instant-execution kotlin 1.3.61 doesn't support instant execution
>>>>>>> 3666f95d
    ]

    private static String newTimestamp() {
        newTimestampDateFormat().format(new Date())
    }

    static SimpleDateFormat newTimestampDateFormat() {
        new SimpleDateFormat('yyyyMMddHHmmssZ').tap {
            setTimeZone(TimeZone.getTimeZone("UTC"))
        }
    }
}


class GradleBuildJvmSpec implements Spec<JvmInstallation> {

    static boolean isAvailable() {
        return AvailableJavaHomes.getAvailableJdk(new GradleBuildJvmSpec()) != null
    }

    @Override
    boolean isSatisfiedBy(JvmInstallation jvm) {
        return jvm.javaVersion >= JavaVersion.VERSION_1_9 && jvm.javaVersion <= JavaVersion.VERSION_11
    }
}<|MERGE_RESOLUTION|>--- conflicted
+++ resolved
@@ -80,13 +80,8 @@
     }
 
     private static final String[] GRADLE_BUILD_TEST_ARGS = [
-<<<<<<< HEAD
+        "-PbuildTimestamp=" + newTimestamp(),
         "--dependency-verification=off" // TODO:instant-execution remove once handled
-=======
-        "-PbuildTimestamp=" + newTimestamp(),
-        "--dependency-verification=off", // TODO:instant-execution remove once handled
-        "-Dorg.gradle.unsafe.kotlin-eap=true" // TODO:instant-execution kotlin 1.3.61 doesn't support instant execution
->>>>>>> 3666f95d
     ]
 
     private static String newTimestamp() {
