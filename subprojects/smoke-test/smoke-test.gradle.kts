/*
 * Copyright 2019 the original author or authors.
 *
 * Licensed under the Apache License, Version 2.0 (the "License");
 * you may not use this file except in compliance with the License.
 * You may obtain a copy of the License at
 *
 *      http://www.apache.org/licenses/LICENSE-2.0
 *
 * Unless required by applicable law or agreed to in writing, software
 * distributed under the License is distributed on an "AS IS" BASIS,
 * WITHOUT WARRANTIES OR CONDITIONS OF ANY KIND, either express or implied.
 * See the License for the specific language governing permissions and
 * limitations under the License.
 */
import accessors.groovy
import org.gradle.gradlebuild.BuildEnvironment
import org.gradle.gradlebuild.test.integrationtests.SmokeTest
import org.gradle.gradlebuild.unittestandcompile.ModuleType
<<<<<<< HEAD
=======
import org.gradle.gradlebuild.versioning.DetermineCommitId
>>>>>>> eace53d1
import org.gradle.testing.performance.generator.tasks.RemoteProject

plugins {
    `java-library`
}

val smokeTest: SourceSet by sourceSets.creating {
    compileClasspath += sourceSets.main.get().output
    runtimeClasspath += sourceSets.main.get().output
}

val smokeTestImplementation: Configuration by configurations.getting {
    extendsFrom(configurations.testImplementation.get())
}
val smokeTestRuntimeOnly: Configuration by configurations.getting {
    extendsFrom(configurations.testRuntimeOnly.get())
}
val smokeTestCompileClasspath: Configuration by configurations.getting
val smokeTestRuntimeClasspath: Configuration by configurations.getting

configurations {
    partialDistribution.get().extendsFrom(
        get(smokeTest.runtimeClasspathConfigurationName)
    )
}


dependencies {
    smokeTestImplementation(project(":baseServices"))
    smokeTestImplementation(project(":coreApi"))
    smokeTestImplementation(project(":testKit"))
    smokeTestImplementation(project(":internalIntegTesting"))
    smokeTestImplementation(project(":launcher"))
    smokeTestImplementation(library("commons_io"))
    smokeTestImplementation(library("jgit"))
    smokeTestImplementation(testLibrary("spock"))

    val allTestRuntimeDependencies: DependencySet by rootProject.extra
    allTestRuntimeDependencies.forEach {
        smokeTestRuntimeOnly(it)
    }

    testImplementation(testFixtures(project(":core")))
    testImplementation(testFixtures(project(":versionControl")))
}

gradlebuildJava {
    moduleType = ModuleType.INTERNAL
}

tasks.register<SmokeTest>("smokeTest") {
    group = "Verification"
    description = "Runs Smoke tests"
    testClassesDirs = smokeTest.output.classesDirs
    classpath = smokeTest.runtimeClasspath
    maxParallelForks = 1 // those tests are pretty expensive, we shouldn"t execute them concurrently
}

plugins.withType<IdeaPlugin>().configureEach { // lazy as plugin not applied yet
    model.module {
        testSourceDirs = testSourceDirs + smokeTest.groovy.srcDirs
        testResourceDirs = testResourceDirs + smokeTest.resources.srcDirs
        scopes["TEST"]!!["plus"]!!.add(smokeTestCompileClasspath)
        scopes["TEST"]!!["plus"]!!.add(smokeTestRuntimeClasspath)
    }
}

plugins.withType<EclipsePlugin>().configureEach { // lazy as plugin not applied yet
    eclipse.classpath {
        plusConfigurations.add(smokeTestCompileClasspath)
        plusConfigurations.add(smokeTestRuntimeClasspath)
    }
}

<<<<<<< HEAD
// TODO Copied from instant-execution.gradle.kts, we should have one place to clone this thing and clone it from there locally when needed
tasks {
    val santaTracker by registering(RemoteProject::class) {
        remoteUri.set("https://github.com/gradle/santa-tracker-android.git")
        // From branch agp-3.6.0
        ref.set("036aad22af993d2f564a6a15d6a7b9706ba37d8e")
    }

    if (BuildEnvironment.isCiServer) {
        withType<RemoteProject>().configureEach {
            outputs.upToDateWhen { false }
        }
    }

    withType<SmokeTest>().configureEach {
        dependsOn(santaTracker)
        inputs.property("androidHomeIsSet", System.getenv("ANDROID_HOME") != null)
    }

    register<Delete>("cleanRemoteProjects") {
        delete(santaTracker.get().outputDirectory)
    }
=======
val gradleBuildCurrent by tasks.registering(RemoteProject::class) {
    remoteUri.set(rootDir.absolutePath)
    ref.set(rootProject.tasks.named<DetermineCommitId>("determineCommitId").flatMap { it.determinedCommitId })
}
tasks.named("smokeTest") {
    dependsOn(gradleBuildCurrent)
>>>>>>> eace53d1
}<|MERGE_RESOLUTION|>--- conflicted
+++ resolved
@@ -17,10 +17,7 @@
 import org.gradle.gradlebuild.BuildEnvironment
 import org.gradle.gradlebuild.test.integrationtests.SmokeTest
 import org.gradle.gradlebuild.unittestandcompile.ModuleType
-<<<<<<< HEAD
-=======
 import org.gradle.gradlebuild.versioning.DetermineCommitId
->>>>>>> eace53d1
 import org.gradle.testing.performance.generator.tasks.RemoteProject
 
 plugins {
@@ -95,7 +92,6 @@
     }
 }
 
-<<<<<<< HEAD
 // TODO Copied from instant-execution.gradle.kts, we should have one place to clone this thing and clone it from there locally when needed
 tasks {
     val santaTracker by registering(RemoteProject::class) {
@@ -118,12 +114,12 @@
     register<Delete>("cleanRemoteProjects") {
         delete(santaTracker.get().outputDirectory)
     }
-=======
-val gradleBuildCurrent by tasks.registering(RemoteProject::class) {
-    remoteUri.set(rootDir.absolutePath)
-    ref.set(rootProject.tasks.named<DetermineCommitId>("determineCommitId").flatMap { it.determinedCommitId })
-}
-tasks.named("smokeTest") {
-    dependsOn(gradleBuildCurrent)
->>>>>>> eace53d1
+
+    val gradleBuildCurrent by registering(RemoteProject::class) {
+        remoteUri.set(rootDir.absolutePath)
+        ref.set(rootProject.tasks.named<DetermineCommitId>("determineCommitId").flatMap { it.determinedCommitId })
+    }
+    named("smokeTest") {
+        dependsOn(gradleBuildCurrent)
+    }
 }